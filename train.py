--- conflicted
+++ resolved
@@ -66,11 +66,8 @@
 parser.add_argument('--stage', type=int, default=None)  # None: baseline
 parser.add_argument('--aux_config', type=str, default=None)
 
-<<<<<<< HEAD
 parser.add_argument('--feat_transform', type=str, nargs='+', default=[])
-=======
 parser.add_argument('--criterion', type=str, default='cross_entropy')
->>>>>>> 4c9eb86d
 args = parser.parse_args()
 
 # Configurations adopted for training deep networks.
@@ -147,15 +144,10 @@
 
 
     kwargs = {'num_workers': 1, 'pin_memory': True}
-    assert (args.dataset == 'cifar10' or args.dataset == 'cifar100')
+    assert(args.dataset == 'cifar10' or args.dataset == 'cifar100')
     train_loader = torch.utils.data.DataLoader(
-<<<<<<< HEAD
-        myCIFAR10('data', feature_path = 'data/save_feature', train=True, download=True, transform=transform_train,
+        myCIFAR10('data', feature_path='data/save_feature', train=True, download=True, transform=transform_train,
                   stage=args.stage, feat_transform=feat_transform),
-=======
-        myCIFAR10('data', feature_path='data/save_feature', train=True, download=True, transform=transform_train,
-                  stage=args.stage),
->>>>>>> 4c9eb86d
         batch_size=training_configurations[args.model]['batch_size'], shuffle=True, **kwargs)
     val_loader = torch.utils.data.DataLoader(
         myCIFAR10('data', feature_path='data/save_feature', train=False, download=True, transform=transform_test,
@@ -169,7 +161,7 @@
 
     cudnn.benchmark = True
 
-    if not args.finetune and args.criterion == 'contrast':
+    if phase == 'local_train' and args.criterion == 'contrast':
         criterion = MySupConLoss().cuda()
     else:
         criterion = nn.CrossEntropyLoss().cuda()
