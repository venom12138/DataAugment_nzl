--- conflicted
+++ resolved
@@ -65,13 +65,10 @@
 parser.add_argument('--stage', type=int, default=None)  # None: baseline
 parser.add_argument('--aux_config', type=str, default=None)
 
-<<<<<<< HEAD
 parser.add_argument('--feat_transform', type=str, nargs='+', default=[])
 parser.add_argument('--criterion', type=str, default='cross_entropy')
-=======
 parser.add_argument('--baseline_type', type=str, default=None,
                     choices=['rand', 'best'])  # run baseline exp with local train epoch=0
->>>>>>> 199d9c6f
 args = parser.parse_args()
 
 # Configurations adopted for training deep networks.
